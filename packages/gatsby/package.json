--- conflicted
+++ resolved
@@ -161,11 +161,8 @@
     "@types/reach__router": "^1.3.5",
     "@types/semver": "^7.1.0",
     "@types/socket.io": "^2.1.4",
-<<<<<<< HEAD
     "@types/ws": "5.1.0",
-=======
     "@types/string-similarity": "^3.0.0",
->>>>>>> e3abddd0
     "@types/tmp": "^0.2.0",
     "babel-preset-gatsby-package": "^0.4.2",
     "cross-env": "^5.2.1",
