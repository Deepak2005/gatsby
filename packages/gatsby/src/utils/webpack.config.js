require(`v8-compile-cache`)

<<<<<<< HEAD
const fs = require(`fs`)
const path = require(`path`)
const dotenv = require(`dotenv`)
const FriendlyErrorsWebpackPlugin = require(`friendly-errors-webpack-plugin`)
=======
import { uniq, some } from "lodash"
import fs from "fs"
import path from "path"
import webpack from "webpack"
import dotenv from "dotenv"
import Config from "webpack-configurator"
import StaticSiteGeneratorPlugin from "static-site-generator-webpack-plugin"
import { StatsWriterPlugin } from "webpack-stats-plugin"
import FriendlyErrorsWebpackPlugin from "friendly-errors-webpack-plugin"
import { cssModulesConfig } from "gatsby-1-config-css-modules"
import { extractTextPlugin } from "gatsby-1-config-extract-plugin"

// This isn't working right it seems.
// import WebpackStableModuleIdAndHash from 'webpack-stable-module-id-and-hash'
import webpackModifyValidate from "./webpack-modify-validate"

>>>>>>> f7ed4a13
const { store } = require(`../redux`)
const { actions } = require(`../redux/actions`)
const debug = require(`debug`)(`gatsby:webpack-config`)
const report = require(`gatsby-cli/lib/reporter`)
const { withBasePath } = require(`./path`)
<<<<<<< HEAD

const apiRunnerNode = require(`./api-runner-node`)
const createUtils = require(`./webpack-utils`)

// Four stages or modes:
=======
const HashedChunkIdsPlugin = require(`./hashed-chunk-ids-plugin`)

// Five stages or modes:
>>>>>>> f7ed4a13
//   1) develop: for `gatsby develop` command, hot reload and CSS injection into page
//   2) develop-html: same as develop without react-hmre in the babel config for html renderer
//   3) build-javascript: Build JS and CSS chunks for production
//   4) build-html: build all HTML files

module.exports = async (
  program,
  directory,
  suppliedStage,
  webpackPort = 1500
) => {
  const directoryPath = withBasePath(directory)

  // We combine develop & develop-html stages for purposes of generating the
  // webpack config.
  const stage = suppliedStage
<<<<<<< HEAD
  const { rules, loaders, plugins } = await createUtils({ stage, program })
=======
  const babelConfig = await genBabelConfig(program, suppliedStage)
  const { noUglify } = program
>>>>>>> f7ed4a13

  function processEnv(stage, defaultNodeEnv) {
    debug(`Building env for "${stage}"`)
    const env = process.env.NODE_ENV
      ? process.env.NODE_ENV
      : `${defaultNodeEnv}`
    const envFile = path.join(process.cwd(), `./.env.${env}`)
    let parsed = {}
    try {
      parsed = dotenv.parse(fs.readFileSync(envFile, { encoding: `utf8` }))
    } catch (err) {
      if (err.code !== `ENOENT`) {
        report.error(`There was a problem processing the .env file`, err)
      }
    }

    const envObject = Object.keys(parsed).reduce((acc, key) => {
      acc[key] = JSON.stringify(parsed[key])
      return acc
    }, {})

    const gatsbyVarObject = Object.keys(process.env).reduce((acc, key) => {
      if (key.match(/^GATSBY_/)) {
        acc[key] = JSON.stringify(process.env[key])
      }
      return acc
    }, {})

    // Don't allow overwriting of NODE_ENV, PUBLIC_DIR as to not break gatsby things
    envObject.NODE_ENV = JSON.stringify(env)
    envObject.PUBLIC_DIR = JSON.stringify(`${process.cwd()}/public`)

    return Object.assign(envObject, gatsbyVarObject)
  }

  debug(`Loading webpack config for stage "${stage}"`)
  function getOutput() {
    switch (stage) {
      case `develop`:
        return {
          path: directory,
          filename: `[name].js`,
<<<<<<< HEAD
          publicPath: `http://${program.host}:${webpackPort}/`,
          // Add /* filename */ comments to generated require()s in the output.
          pathinfo: true,
          // Point sourcemap entries to original disk location (format as URL on Windows)
=======
          publicPath: `${program.ssl ? `https` : `http`}://${
            program.host
          }:${webpackPort}/`,
>>>>>>> f7ed4a13
          devtoolModuleFilenameTemplate: info =>
            path.resolve(info.absoluteResourcePath).replace(/\\/g, `/`),
        }
      case `build-html`:
      case `develop-html`:
        // A temp file required by static-site-generator-plugin. See plugins() below.
        // Deleted by build-html.js, since it's not needed for production.
        return {
          path: directoryPath(`public`),
          filename: `render-page.js`,
          libraryTarget: `umd`,
          library: `lib`,
          umdNamedDefine: true,
          globalObject: `this`,
          publicPath: program.prefixPaths
            ? `${store.getState().config.pathPrefix}/`
            : `/`,
        }
      case `build-javascript`:
        return {
          filename: `[name]-[chunkhash].js`,
          chunkFilename: `[name]-[chunkhash].js`,
          path: directoryPath(`public`),
          publicPath: program.prefixPaths
            ? `${store.getState().config.pathPrefix}/`
            : `/`,
        }
      default:
        throw new Error(`The state requested ${stage} doesn't exist.`)
    }
  }

  function getEntry() {
    switch (stage) {
      case `develop`:
        return {
          commons: [
<<<<<<< HEAD
            `${require.resolve(`webpack-hot-middleware/client`)}?path=http://${
=======
            require.resolve(`react-hot-loader/patch`),
            `${require.resolve(`webpack-hot-middleware/client`)}?path=${
              program.ssl ? `https` : `http`
            }://${
>>>>>>> f7ed4a13
              program.host
            }:${webpackPort}/__webpack_hmr&reload=true&overlay=false`,
            directoryPath(`.cache/app`),
          ],
        }
      case `develop-html`:
        return {
          main: directoryPath(`.cache/develop-static-entry`),
        }
      case `build-html`:
        return {
          main: directoryPath(`.cache/static-entry`),
        }
      case `build-javascript`:
        return {
          app: directoryPath(`.cache/production-app`),
        }
      default:
        throw new Error(`The state requested ${stage} doesn't exist.`)
    }
  }

  function getPlugins() {
    let configPlugins = [
      plugins.moment(),

      // Add a few global variables. Set NODE_ENV to production (enables
      // optimizations for React) and whether prefixing links is enabled
      // (__PREFIX_PATHS__) and what the link prefix is (__PATH_PREFIX__).
      plugins.define({
        "process.env": processEnv(stage, `development`),
        __PREFIX_PATHS__: program.prefixPaths,
        __PATH_PREFIX__: JSON.stringify(store.getState().config.pathPrefix),
      }),

      plugins.extractText(
        stage === `develop`
          ? {
              filename: `[name].css`,
              chunkFilename: `[name].css`,
            }
          : {}
      ),
    ]

    switch (stage) {
      case `develop`:
        configPlugins = configPlugins.concat([
          plugins.hotModuleReplacement(),
          plugins.noEmitOnErrors(),

          new FriendlyErrorsWebpackPlugin({
            clearConsole: false,
<<<<<<< HEAD
            compilationSuccessInfo: {
              messages: [
                `You can now view your site in the browser running at http://${
                  program.host
                }:${program.port}`,
                `Your graphql debugger is running at http://${program.host}:${
                  program.port
                }/___graphql`,
              ],
            },
          }),
        ])
        break
      case `build-javascript`: {
        configPlugins = configPlugins.concat([
          // Minify Javascript.
          plugins.uglify({
            uglifyOptions: {
              compress: {
                drop_console: false,
              },
            },
          }),
          // Write out stats object mapping named dynamic imports (aka page
          // components) to all their async chunks.
          {
            apply: function(compiler) {
              compiler.plugin(`done`, function(stats, done) {
                let assets = {}

                for (let chunkGroup of stats.compilation.chunkGroups) {
                  if (chunkGroup.name) {
                    let files = []
                    for (let chunk of chunkGroup.chunks) {
                      files.push(...chunk.files)
                    }
                    assets[chunkGroup.name] = files.filter(
                      f => f.slice(-4) !== `.map`
                    )
                  }
                }

                fs.writeFile(
                  path.join(`public`, `webpack.stats.json`),
                  JSON.stringify({
                    assetsByChunkName: assets,
                  }),
                  done
                )
              })
            },
          },
        ])
        break
=======
            // compilationSuccessInfo: {
            // messages: [
            // `You can now view your site in the browser running at http://${program.host}:${program.port}`,
            // `Your graphql debugger is running at http://${program.host}:${program.port}/___graphql`,
            // ],
            // },
          }),
        ]
      case `develop-html`:
        return [
          new StaticSiteGeneratorPlugin({
            entry: `render-page.js`,
            paths: pages,
          }),
          new webpack.DefinePlugin({
            "process.env": processEnv(stage, `development`),
            __PREFIX_PATHS__: program.prefixPaths,
            __PATH_PREFIX__: JSON.stringify(store.getState().config.pathPrefix),
            __POLYFILL__: store.getState().config.polyfill,
          }),
          extractTextPlugin(stage),
        ]
      case `build-css`:
        return [
          new webpack.DefinePlugin({
            "process.env": processEnv(stage, `production`),
            __PREFIX_PATHS__: program.prefixPaths,
            __PATH_PREFIX__: JSON.stringify(store.getState().config.pathPrefix),
            __POLYFILL__: store.getState().config.polyfill,
          }),
          extractTextPlugin(stage),
        ]
      case `build-html`:
        return [
          new StaticSiteGeneratorPlugin({
            entry: `render-page.js`,
            paths: pages,
          }),
          new webpack.DefinePlugin({
            "process.env": processEnv(stage, `production`),
            __PREFIX_PATHS__: program.prefixPaths,
            __PATH_PREFIX__: JSON.stringify(store.getState().config.pathPrefix),
            __POLYFILL__: store.getState().config.polyfill,
          }),
          extractTextPlugin(stage),
        ]
      case `build-javascript`: {
        // Get array of page template component names.
        let components = store
          .getState()
          .pages.map(page => page.componentChunkName)
        components = uniq(components)
        const plugins = [
          // Moment.js includes 100s of KBs of extra localization data by
          // default in Webpack that most sites don't want. This line disables
          // loading locale modules. This is a practical solution that requires
          // the user to opt into importing specific locales.
          // https://github.com/jmblog/how-to-optimize-momentjs-with-webpack
          new webpack.IgnorePlugin(/^\.\/locale$/, /moment$/),
          new WebpackMD5Hash(),
          // new webpack.optimize.DedupePlugin(),
          // Extract "commons" chunk from the app entry and all
          // page components.
          new webpack.optimize.CommonsChunkPlugin({
            name: `commons`,
            chunks: [`app`, ...components],
            // The more page components there are, the higher we raise the bar
            // for merging in page-specific JS libs into the commons chunk. The
            // two principles here is a) keep the TTI (time to interaction) as
            // low as possible so that means keeping commons.js small with
            // critical framework code (e.g. React/react-router) and b) is we
            // want to push JS parse/eval work as close as possible to when
            // it's used. Since most people don't navigate to most pages, take
            // tradeoff of loading/evaling modules multiple times over
            // loading/evaling lots of unused code on the initial opening of
            // the app.
            minChunks: (module, count) => {
              const vendorModuleList = [
                `react`,
                `react-dom`,
                `fbjs`,
                `react-router`,
                `react-router-dom`,
                `gatsby-react-router-scroll`,
                `dom-helpers`, // Used in gatsby-react-router-scroll
                `path-to-regexp`,
                `isarray`, // Used by path-to-regexp.
                `scroll-behavior`,
                `history`,
                `resolve-pathname`, // Used by history.
                `value-equal`, // Used by history.
                `invariant`, // Used by history.
                `warning`, // Used by history.
                `babel-runtime`, // Used by history.
                `core-js`, // Used by history.
                `loose-envify`, // Used by history.
                `prop-types`,
                `gatsby-link`,
              ]
              const isFramework = some(
                vendorModuleList.map(vendor => {
                  const regex = new RegExp(
                    `[\\\\/]node_modules[\\\\/]${vendor}[\\\\/].*`,
                    `i`
                  )
                  return regex.test(module.resource)
                })
              )
              return isFramework || count > 3
            },
          }),
          // Add a few global variables. Set NODE_ENV to production (enables
          // optimizations for React) and whether prefixing links is enabled
          // (__PREFIX_PATHS__) and what the link prefix is (__PATH_PREFIX__).
          new webpack.DefinePlugin({
            "process.env": processEnv(stage, `production`),
            __PREFIX_PATHS__: program.prefixPaths,
            __PATH_PREFIX__: JSON.stringify(store.getState().config.pathPrefix),
            __POLYFILL__: store.getState().config.polyfill,
          }),
          // Extract CSS so it doesn't get added to JS bundles.
          extractTextPlugin(stage),
          // Write out mapping between chunk names and their hashed names. We use
          // this to add the needed javascript files to each HTML page.
          new StatsWriterPlugin(),
          // Extract the webpack chunk manifest out of commons.js so commons.js
          // doesn't get changed everytime you build. This increases the cache-hit
          // rate for commons.js.
          new ChunkManifestPlugin({
            filename: `chunk-manifest.json`,
            manifestVariable: `webpackManifest`,
          }),
          // Ensure module order stays the same. Supposibly fixed in webpack 2.0.
          new webpack.optimize.OccurenceOrderPlugin(),
          new GatsbyModulePlugin(),
          // new WebpackStableModuleIdAndHash({ seed: 9, hashSize: 47 }),
          new HashedChunkIdsPlugin(),
        ]
        if (!noUglify) {
          // Minify JavaScript.
          plugins.push(
            new webpack.optimize.UglifyJsPlugin({
              compress: {
                screw_ie8: true, // React doesn't support IE8
                warnings: false,
              },
              mangle: {
                screw_ie8: true,
              },
              output: {
                comments: false,
                screw_ie8: true,
              },
            })
          )
        }
        return plugins
>>>>>>> f7ed4a13
      }
    }

    return configPlugins
  }

  function getDevtool() {
    switch (stage) {
      case `develop`:
        return `eval`
      // use a normal `source-map` for the html phases since
      // it gives better line and column numbers
      case `develop-html`:
      case `build-html`:
      case `build-javascript`:
        return `source-map`
      default:
        return false
    }
  }

  function getMode() {
    switch (stage) {
      case `build-javascript`:
        return `production`
      case `develop`:
      case `develop-html`:
      case `build-html`:
        return `development` // So we don't uglify the html bundle
      default:
        return `production`
    }
  }

  function getModule(config) {
    const { schema } = store.getState()
    // Common config for every env.
    // prettier-ignore
    let configRules = [
      rules.js(),
      rules.eslint(schema),
      rules.yaml(),
      rules.fonts(),
      rules.images(),
      rules.audioVideo(),
    ]
    switch (stage) {
      case `develop`:
        configRules = configRules.concat([
          {
            oneOf: [rules.cssModules(), rules.css()],
          },
<<<<<<< HEAD
        ])
        break
=======
        })
        return config

      case `build-css`:
        config.loader(`css`, {
          test: /\.css$/,
          exclude: /\.module\.css$/,
          loader: extractTextPlugin(stage).extract([`css?minimize`, `postcss`]),
        })

        // CSS modules
        config.loader(`cssModules`, {
          test: /\.module\.css$/,
          loader: extractTextPlugin(stage).extract(`style`, [
            cssModulesConfig(stage),
            `postcss`,
          ]),
        })
        config.merge({
          postcss: [
            require(`postcss-import`)(),
            require(`postcss-cssnext`)({
              browsers: program.browserslist,
            }),
          ],
        })
        return config
>>>>>>> f7ed4a13

      case `build-html`:
      case `develop-html`:
        // We don't deal with CSS at all when building the HTML.
        // The 'null' loader is used to prevent 'module not found' errors.
        // On the other hand CSS modules loaders are necessary.

<<<<<<< HEAD
        // prettier-ignore
        configRules = configRules.concat([
          {
            oneOf: [
              rules.cssModules(),
              {
                ...rules.css(),
                use: [loaders.null()],
              },
            ],
          },
        ])
        break
=======
        config.loader(`css`, {
          test: /\.css$/,
          exclude: /\.module\.css$/,
          loader: `null`,
        })

        // CSS modules
        config.loader(`cssModules`, {
          test: /\.module\.css$/,
          loader: extractTextPlugin(stage).extract(`style`, [
            cssModulesConfig(stage),
            `postcss`,
          ]),
        })

        return config
>>>>>>> f7ed4a13

      case `build-javascript`:
        // We don't deal with CSS at all when building JavaScript but we still
        // need to process the CSS so offline-plugin knows about the various
        // assets referenced in your CSS.
        //
        // It's also necessary to process CSS Modules so your JS knows the
        // classNames to use.
        configRules = configRules.concat([
          {
            oneOf: [rules.cssModules(), rules.css()],
          },

<<<<<<< HEAD
          // Remove manually unused React Router modules. Try removing these
          // rules whenever they get around to making a new release with their
          // tree shaking fixes.
          { test: /HashHistory/, use: `null-loader` },
          { test: /MemoryHistory/, use: `null-loader` },
          { test: /StaticRouter/, use: `null-loader` },
          { test: /MemoryRouter/, use: `null-loader` },
          { test: /HashRouter/, use: `null-loader` },
        ])

        break
    }
=======
        config.loader(`css`, {
          test: /\.css$/,
          exclude: /\.module\.css$/,
          // loader: `null`,
          loader: extractTextPlugin(stage).extract([`css`]),
        })

        // CSS modules
        config.loader(`cssModules`, {
          test: /\.module\.css$/,
          loader: extractTextPlugin(stage).extract(`style`, [
            cssModulesConfig(stage),
            `postcss`,
          ]),
        })
>>>>>>> f7ed4a13

    return { rules: configRules }
  }

  function getResolve() {
    const { program } = store.getState()
    return {
      // Use the program's extension list (generated via the
      // 'resolvableExtensions' API hook).
      extensions: [...program.extensions],
      // Default to using the site's node_modules directory to look for
      // modules. But also make it possible to install modules within the src
      // directory if you need to install a specific version of a module for a
      // part of your site.
      modules: [
        directoryPath(path.join(`src`, `node_modules`)),
        directoryPath(`node_modules`),
      ],
      alias: {
        gatsby$: directoryPath(path.join(`.cache`, `gatsby-browser-entry.js`)),
      },
    }
  }

  function getResolveLoader() {
    const root = [path.resolve(directory, `node_modules`)]

    const userLoaderDirectoryPath = path.resolve(directory, `loaders`)

    try {
      if (fs.statSync(userLoaderDirectoryPath).isDirectory()) {
        root.push(userLoaderDirectoryPath)
      }
    } catch (err) {
      debug(`Error resolving user loaders directory`, err)
    }

    return {
      modules: [...root, path.join(__dirname, `../loaders`), `node_modules`],
    }
  }

  const config = {
    // Context is the base directory for resolving the entry option.
    context: directory,
    entry: getEntry(),
    output: getOutput(),

    module: getModule(),
    plugins: getPlugins(),

    // Certain "isomorphic" packages have different entry points for browser
    // and server (see
    // https://github.com/defunctzombie/package-browser-field-spec); setting
    // the target tells webpack which file to include, ie. browser vs main.
    target: stage === `build-html` || stage === `develop-html` ? `node` : `web`,
    profile: stage === `production`,
    devtool: getDevtool(),
    // Turn off performance hints as we (for now) don't want to show the normal
    // webpack output anywhere.
    performance: {
      hints: false,
    },
    mode: getMode(),

    resolveLoader: getResolveLoader(),
    resolve: getResolve(),

    node: {
      __filename: true,
    },
  }

  if (stage === `build-javascript`) {
    config.optimization = {
      runtimeChunk: {
        name: `webpack-runtime`,
      },
      splitChunks: {
        name: false,
      },
    }
  }

  store.dispatch(actions.replaceWebpackConfig(config))
  const getConfig = () => store.getState().webpack

  await apiRunnerNode(`onCreateWebpackConfig`, {
    getConfig,
    stage,
    rules,
    loaders,
    plugins,
  })

  return getConfig()
}<|MERGE_RESOLUTION|>--- conflicted
+++ resolved
@@ -1,44 +1,19 @@
 require(`v8-compile-cache`)
 
-<<<<<<< HEAD
 const fs = require(`fs`)
 const path = require(`path`)
 const dotenv = require(`dotenv`)
 const FriendlyErrorsWebpackPlugin = require(`friendly-errors-webpack-plugin`)
-=======
-import { uniq, some } from "lodash"
-import fs from "fs"
-import path from "path"
-import webpack from "webpack"
-import dotenv from "dotenv"
-import Config from "webpack-configurator"
-import StaticSiteGeneratorPlugin from "static-site-generator-webpack-plugin"
-import { StatsWriterPlugin } from "webpack-stats-plugin"
-import FriendlyErrorsWebpackPlugin from "friendly-errors-webpack-plugin"
-import { cssModulesConfig } from "gatsby-1-config-css-modules"
-import { extractTextPlugin } from "gatsby-1-config-extract-plugin"
-
-// This isn't working right it seems.
-// import WebpackStableModuleIdAndHash from 'webpack-stable-module-id-and-hash'
-import webpackModifyValidate from "./webpack-modify-validate"
-
->>>>>>> f7ed4a13
 const { store } = require(`../redux`)
 const { actions } = require(`../redux/actions`)
 const debug = require(`debug`)(`gatsby:webpack-config`)
 const report = require(`gatsby-cli/lib/reporter`)
 const { withBasePath } = require(`./path`)
-<<<<<<< HEAD
 
 const apiRunnerNode = require(`./api-runner-node`)
 const createUtils = require(`./webpack-utils`)
 
 // Four stages or modes:
-=======
-const HashedChunkIdsPlugin = require(`./hashed-chunk-ids-plugin`)
-
-// Five stages or modes:
->>>>>>> f7ed4a13
 //   1) develop: for `gatsby develop` command, hot reload and CSS injection into page
 //   2) develop-html: same as develop without react-hmre in the babel config for html renderer
 //   3) build-javascript: Build JS and CSS chunks for production
@@ -55,12 +30,7 @@
   // We combine develop & develop-html stages for purposes of generating the
   // webpack config.
   const stage = suppliedStage
-<<<<<<< HEAD
   const { rules, loaders, plugins } = await createUtils({ stage, program })
-=======
-  const babelConfig = await genBabelConfig(program, suppliedStage)
-  const { noUglify } = program
->>>>>>> f7ed4a13
 
   function processEnv(stage, defaultNodeEnv) {
     debug(`Building env for "${stage}"`)
@@ -103,16 +73,10 @@
         return {
           path: directory,
           filename: `[name].js`,
-<<<<<<< HEAD
           publicPath: `http://${program.host}:${webpackPort}/`,
           // Add /* filename */ comments to generated require()s in the output.
           pathinfo: true,
           // Point sourcemap entries to original disk location (format as URL on Windows)
-=======
-          publicPath: `${program.ssl ? `https` : `http`}://${
-            program.host
-          }:${webpackPort}/`,
->>>>>>> f7ed4a13
           devtoolModuleFilenameTemplate: info =>
             path.resolve(info.absoluteResourcePath).replace(/\\/g, `/`),
         }
@@ -150,14 +114,9 @@
       case `develop`:
         return {
           commons: [
-<<<<<<< HEAD
+==== BASE ====
+            require.resolve(`react-hot-loader/patch`),
             `${require.resolve(`webpack-hot-middleware/client`)}?path=http://${
-=======
-            require.resolve(`react-hot-loader/patch`),
-            `${require.resolve(`webpack-hot-middleware/client`)}?path=${
-              program.ssl ? `https` : `http`
-            }://${
->>>>>>> f7ed4a13
               program.host
             }:${webpackPort}/__webpack_hmr&reload=true&overlay=false`,
             directoryPath(`.cache/app`),
@@ -211,7 +170,6 @@
 
           new FriendlyErrorsWebpackPlugin({
             clearConsole: false,
-<<<<<<< HEAD
             compilationSuccessInfo: {
               messages: [
                 `You can now view your site in the browser running at http://${
@@ -266,165 +224,6 @@
           },
         ])
         break
-=======
-            // compilationSuccessInfo: {
-            // messages: [
-            // `You can now view your site in the browser running at http://${program.host}:${program.port}`,
-            // `Your graphql debugger is running at http://${program.host}:${program.port}/___graphql`,
-            // ],
-            // },
-          }),
-        ]
-      case `develop-html`:
-        return [
-          new StaticSiteGeneratorPlugin({
-            entry: `render-page.js`,
-            paths: pages,
-          }),
-          new webpack.DefinePlugin({
-            "process.env": processEnv(stage, `development`),
-            __PREFIX_PATHS__: program.prefixPaths,
-            __PATH_PREFIX__: JSON.stringify(store.getState().config.pathPrefix),
-            __POLYFILL__: store.getState().config.polyfill,
-          }),
-          extractTextPlugin(stage),
-        ]
-      case `build-css`:
-        return [
-          new webpack.DefinePlugin({
-            "process.env": processEnv(stage, `production`),
-            __PREFIX_PATHS__: program.prefixPaths,
-            __PATH_PREFIX__: JSON.stringify(store.getState().config.pathPrefix),
-            __POLYFILL__: store.getState().config.polyfill,
-          }),
-          extractTextPlugin(stage),
-        ]
-      case `build-html`:
-        return [
-          new StaticSiteGeneratorPlugin({
-            entry: `render-page.js`,
-            paths: pages,
-          }),
-          new webpack.DefinePlugin({
-            "process.env": processEnv(stage, `production`),
-            __PREFIX_PATHS__: program.prefixPaths,
-            __PATH_PREFIX__: JSON.stringify(store.getState().config.pathPrefix),
-            __POLYFILL__: store.getState().config.polyfill,
-          }),
-          extractTextPlugin(stage),
-        ]
-      case `build-javascript`: {
-        // Get array of page template component names.
-        let components = store
-          .getState()
-          .pages.map(page => page.componentChunkName)
-        components = uniq(components)
-        const plugins = [
-          // Moment.js includes 100s of KBs of extra localization data by
-          // default in Webpack that most sites don't want. This line disables
-          // loading locale modules. This is a practical solution that requires
-          // the user to opt into importing specific locales.
-          // https://github.com/jmblog/how-to-optimize-momentjs-with-webpack
-          new webpack.IgnorePlugin(/^\.\/locale$/, /moment$/),
-          new WebpackMD5Hash(),
-          // new webpack.optimize.DedupePlugin(),
-          // Extract "commons" chunk from the app entry and all
-          // page components.
-          new webpack.optimize.CommonsChunkPlugin({
-            name: `commons`,
-            chunks: [`app`, ...components],
-            // The more page components there are, the higher we raise the bar
-            // for merging in page-specific JS libs into the commons chunk. The
-            // two principles here is a) keep the TTI (time to interaction) as
-            // low as possible so that means keeping commons.js small with
-            // critical framework code (e.g. React/react-router) and b) is we
-            // want to push JS parse/eval work as close as possible to when
-            // it's used. Since most people don't navigate to most pages, take
-            // tradeoff of loading/evaling modules multiple times over
-            // loading/evaling lots of unused code on the initial opening of
-            // the app.
-            minChunks: (module, count) => {
-              const vendorModuleList = [
-                `react`,
-                `react-dom`,
-                `fbjs`,
-                `react-router`,
-                `react-router-dom`,
-                `gatsby-react-router-scroll`,
-                `dom-helpers`, // Used in gatsby-react-router-scroll
-                `path-to-regexp`,
-                `isarray`, // Used by path-to-regexp.
-                `scroll-behavior`,
-                `history`,
-                `resolve-pathname`, // Used by history.
-                `value-equal`, // Used by history.
-                `invariant`, // Used by history.
-                `warning`, // Used by history.
-                `babel-runtime`, // Used by history.
-                `core-js`, // Used by history.
-                `loose-envify`, // Used by history.
-                `prop-types`,
-                `gatsby-link`,
-              ]
-              const isFramework = some(
-                vendorModuleList.map(vendor => {
-                  const regex = new RegExp(
-                    `[\\\\/]node_modules[\\\\/]${vendor}[\\\\/].*`,
-                    `i`
-                  )
-                  return regex.test(module.resource)
-                })
-              )
-              return isFramework || count > 3
-            },
-          }),
-          // Add a few global variables. Set NODE_ENV to production (enables
-          // optimizations for React) and whether prefixing links is enabled
-          // (__PREFIX_PATHS__) and what the link prefix is (__PATH_PREFIX__).
-          new webpack.DefinePlugin({
-            "process.env": processEnv(stage, `production`),
-            __PREFIX_PATHS__: program.prefixPaths,
-            __PATH_PREFIX__: JSON.stringify(store.getState().config.pathPrefix),
-            __POLYFILL__: store.getState().config.polyfill,
-          }),
-          // Extract CSS so it doesn't get added to JS bundles.
-          extractTextPlugin(stage),
-          // Write out mapping between chunk names and their hashed names. We use
-          // this to add the needed javascript files to each HTML page.
-          new StatsWriterPlugin(),
-          // Extract the webpack chunk manifest out of commons.js so commons.js
-          // doesn't get changed everytime you build. This increases the cache-hit
-          // rate for commons.js.
-          new ChunkManifestPlugin({
-            filename: `chunk-manifest.json`,
-            manifestVariable: `webpackManifest`,
-          }),
-          // Ensure module order stays the same. Supposibly fixed in webpack 2.0.
-          new webpack.optimize.OccurenceOrderPlugin(),
-          new GatsbyModulePlugin(),
-          // new WebpackStableModuleIdAndHash({ seed: 9, hashSize: 47 }),
-          new HashedChunkIdsPlugin(),
-        ]
-        if (!noUglify) {
-          // Minify JavaScript.
-          plugins.push(
-            new webpack.optimize.UglifyJsPlugin({
-              compress: {
-                screw_ie8: true, // React doesn't support IE8
-                warnings: false,
-              },
-              mangle: {
-                screw_ie8: true,
-              },
-              output: {
-                comments: false,
-                screw_ie8: true,
-              },
-            })
-          )
-        }
-        return plugins
->>>>>>> f7ed4a13
       }
     }
 
@@ -477,38 +276,8 @@
           {
             oneOf: [rules.cssModules(), rules.css()],
           },
-<<<<<<< HEAD
         ])
         break
-=======
-        })
-        return config
-
-      case `build-css`:
-        config.loader(`css`, {
-          test: /\.css$/,
-          exclude: /\.module\.css$/,
-          loader: extractTextPlugin(stage).extract([`css?minimize`, `postcss`]),
-        })
-
-        // CSS modules
-        config.loader(`cssModules`, {
-          test: /\.module\.css$/,
-          loader: extractTextPlugin(stage).extract(`style`, [
-            cssModulesConfig(stage),
-            `postcss`,
-          ]),
-        })
-        config.merge({
-          postcss: [
-            require(`postcss-import`)(),
-            require(`postcss-cssnext`)({
-              browsers: program.browserslist,
-            }),
-          ],
-        })
-        return config
->>>>>>> f7ed4a13
 
       case `build-html`:
       case `develop-html`:
@@ -516,7 +285,6 @@
         // The 'null' loader is used to prevent 'module not found' errors.
         // On the other hand CSS modules loaders are necessary.
 
-<<<<<<< HEAD
         // prettier-ignore
         configRules = configRules.concat([
           {
@@ -530,24 +298,6 @@
           },
         ])
         break
-=======
-        config.loader(`css`, {
-          test: /\.css$/,
-          exclude: /\.module\.css$/,
-          loader: `null`,
-        })
-
-        // CSS modules
-        config.loader(`cssModules`, {
-          test: /\.module\.css$/,
-          loader: extractTextPlugin(stage).extract(`style`, [
-            cssModulesConfig(stage),
-            `postcss`,
-          ]),
-        })
-
-        return config
->>>>>>> f7ed4a13
 
       case `build-javascript`:
         // We don't deal with CSS at all when building JavaScript but we still
@@ -561,7 +311,6 @@
             oneOf: [rules.cssModules(), rules.css()],
           },
 
-<<<<<<< HEAD
           // Remove manually unused React Router modules. Try removing these
           // rules whenever they get around to making a new release with their
           // tree shaking fixes.
@@ -574,23 +323,6 @@
 
         break
     }
-=======
-        config.loader(`css`, {
-          test: /\.css$/,
-          exclude: /\.module\.css$/,
-          // loader: `null`,
-          loader: extractTextPlugin(stage).extract([`css`]),
-        })
-
-        // CSS modules
-        config.loader(`cssModules`, {
-          test: /\.module\.css$/,
-          loader: extractTextPlugin(stage).extract(`style`, [
-            cssModulesConfig(stage),
-            `postcss`,
-          ]),
-        })
->>>>>>> f7ed4a13
 
     return { rules: configRules }
   }
