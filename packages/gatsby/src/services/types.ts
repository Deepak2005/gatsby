--- conflicted
+++ resolved
@@ -21,21 +21,14 @@
 }
 export interface IBuildContext {
   program?: IProgram
-<<<<<<< HEAD
-  app?: Express
   recursionCount: number
-=======
->>>>>>> be781303
   nodesMutatedDuringQueryRun: boolean
   firstRun: boolean
   nodeMutationBatch: IMutationAction[]
   filesDirty?: boolean
   runningBatch: IMutationAction[]
-<<<<<<< HEAD
   compiler?: Compiler
   websocketManager?: WebsocketManager
-=======
->>>>>>> be781303
   store?: Store<IGatsbyState, AnyAction>
   parentSpan?: Span
   gatsbyNodeGraphQLFunction?: Runner
@@ -44,13 +37,8 @@
   webhookBody?: Record<string, unknown>
   queryIds?: IGroupedQueryIds
   workerPool?: JestWorker
-<<<<<<< HEAD
-  pagesToBuild?: string[]
-  pagesToDelete?: string[]
   mutationListener?: Actor<any, AnyEventObject>
-=======
   app?: Express
   pagesToBuild?: string[]
   pagesToDelete?: string[]
->>>>>>> be781303
 }