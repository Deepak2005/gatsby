--- conflicted
+++ resolved
@@ -261,13 +261,10 @@
   webpackCompilationHash: IGatsbyState["webpackCompilationHash"]
   pageDataStats: IGatsbyState["pageDataStats"]
   pageData: IGatsbyState["pageData"]
-<<<<<<< HEAD
   modules: IGatsbyState["modules"]
   queryModuleDependencies: IGatsbyState["queryModuleDependencies"]
-=======
   staticQueriesByTemplate: IGatsbyState["staticQueriesByTemplate"]
   pendingPageDataWrites: IGatsbyState["pendingPageDataWrites"]
->>>>>>> 25235bc3
 }
 
 export type ActionsUnion =
@@ -316,13 +313,10 @@
   | ICreateJobAction
   | ISetJobAction
   | IEndJobAction
-<<<<<<< HEAD
-=======
   | ISetStaticQueriesByTemplateAction
   | IAddPendingPageDataWriteAction
   | IAddPendingTemplateDataWriteAction
   | IClearPendingPageDataWritesAction
->>>>>>> 25235bc3
 
 interface ISetBabelPluginAction {
   type: `SET_BABEL_PLUGIN`
@@ -532,8 +526,8 @@
   plugin: IGatsbyPlugin
   traceId?: string
   payload:
-  | IGatsbyPluginContext
-  | { [camelCasedPluginNameWithoutPrefix: string]: IGatsbyPluginContext }
+    | IGatsbyPluginContext
+    | { [camelCasedPluginNameWithoutPrefix: string]: IGatsbyPluginContext }
 }
 
 export interface ICreatePageAction {
@@ -543,13 +537,6 @@
   contextModified?: boolean
 }
 
-export interface ICreatePageAction {
-  type: `CREATE_PAGE`
-  payload: IGatsbyPage
-  plugin?: IGatsbyPlugin
-  contextModified?: boolean
-}
-
 export interface ICreateRedirectAction {
   type: `CREATE_REDIRECT`
   payload: IRedirect
@@ -586,8 +573,6 @@
   }
 }
 
-<<<<<<< HEAD
-=======
 export interface ISetStaticQueriesByTemplateAction {
   type: `SET_STATIC_QUERIES_BY_TEMPLATE`
   payload: {
@@ -614,7 +599,6 @@
   type: `CLEAR_PENDING_PAGE_DATA_WRITES`
 }
 
->>>>>>> 25235bc3
 export interface IDeletePageAction {
   type: `DELETE_PAGE`
   payload: IGatsbyPage
@@ -659,7 +643,6 @@
   payload: Partial<IGatsbyState["webpack"]>
 }
 
-<<<<<<< HEAD
 export interface ICreatePageModuleDependencyAction {
   type: `CREATE_MODULE_DEPENDENCY`
   plugin: string
@@ -679,8 +662,6 @@
     importName?: string
   }
 }
-=======
->>>>>>> 25235bc3
 export interface ISetSchemaAction {
   type: `SET_SCHEMA`
   payload: IGatsbyState["schema"]
