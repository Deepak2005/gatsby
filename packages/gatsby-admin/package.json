--- conflicted
+++ resolved
@@ -24,13 +24,9 @@
     "react": "^16.12.0",
     "react-dom": "^16.12.0",
     "react-icons": "^3.10.0",
-<<<<<<< HEAD
     "react-helmet": "^6.0.0",
-=======
     "strict-ui": "^0.1.3",
->>>>>>> 662801be
     "subscriptions-transport-ws": "^0.9.16",
-    "strict-ui": "^0.1.2",
     "theme-ui": "^0.4.0-alpha.3",
     "typescript": "^3.9.3",
     "urql": "^1.9.7",
