--- conflicted
+++ resolved
@@ -1,10 +1,6 @@
 {
   "name": "gatsby-theme-blog",
-<<<<<<< HEAD
-  "version": "1.4.15",
-=======
   "version": "1.4.16",
->>>>>>> 02bf0587
   "description": "A Gatsby theme for miscellaneous blogging with a dark/light mode",
   "main": "index.js",
   "keywords": [
@@ -33,11 +29,7 @@
     "gatsby-plugin-react-helmet": "^3.2.1",
     "gatsby-plugin-theme-ui": "^0.2.53",
     "gatsby-plugin-twitter": "^2.2.2",
-<<<<<<< HEAD
-    "gatsby-theme-blog-core": "^1.3.15",
-=======
     "gatsby-theme-blog-core": "^1.3.16",
->>>>>>> 02bf0587
     "mdx-utils": "0.2.0",
     "react-helmet": "^5.2.1",
     "react-switch": "^5.0.1",
@@ -47,11 +39,7 @@
     "typography-theme-wordpress-2016": "^0.16.19"
   },
   "devDependencies": {
-<<<<<<< HEAD
-    "gatsby": "^2.20.13",
-=======
     "gatsby": "^2.20.14",
->>>>>>> 02bf0587
     "prettier": "^1.19.1",
     "react": "^16.12.0",
     "react-dom": "^16.12.0"
