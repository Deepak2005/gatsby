import React, { useState, useEffect } from "react"
import PropTypes from "prop-types"
import styled from "@emotion/styled"
import Link from "../localized-link"
import { MdArrowForward as ArrowForwardIcon } from "react-icons/md"

import HomepageBlogPost from "./homepage-blog-post"
import {
  HorizontalScroller,
  HorizontalScrollerContent,
  HorizontalScrollerItem,
} from "../shared/horizontal-scroller"
import {
  breakpoints,
  mediaQueries,
} from "gatsby-design-tokens/dist/theme-gatsbyjs-org"
import { SCROLLER_CLASSNAME } from "../../utils/scrollers-observer"

const HomepageBlogPostsRootMobile = styled(HorizontalScroller)`
  margin: -6px -${p => p.theme.space[6]};
`

const HorizontalScrollerContentAsDiv = HorizontalScrollerContent.withComponent(
  `div`
)

const HomepageBlogPostsRootDesktop = styled(`div`)`
  display: flex;
`

const PostsColumn = styled(`div`)`
  align-items: flex-end;
  display: flex;
  flex-direction: column;
  flex-basis: 45%;
  margin-right: ${p => p.theme.space[8]};
  position: relative;

  :last-child {
    align-items: flex-start;
    margin-right: 0;
    top: 30px;
  }
`

const ViewAllStyle = styled(HorizontalScrollerItem.withComponent(`div`))`
  display: flex;
  font-family: ${p => p.theme.fonts.heading};
  width: auto;

  a {
    box-shadow: none;
    border: 0;
    display: flex;
    flex-direction: column;
    font-weight: bold;
    font-size: ${p => p.theme.fontSizes[4]};
    justify-content: center;
    line-height: ${p => p.theme.lineHeights.dense};
    padding: ${p => p.theme.space[7]};
    width: 100%;

    span {
      align-items: center;
      display: flex;
    }

    svg {
      height: 18px;
      margin-left: ${p => p.theme.space[1]};
      width: 18px;
    }
  }

  ${mediaQueries.lg} {
    background: ${p => p.theme.colors.gatsby};
    color: ${p => p.theme.colors.white};
    flex-shrink: 0;
    height: 160px;

    margin-left: ${p => p.theme.space[8]};
    width: 125px;

    a {
      color: ${p => p.theme.colors.white};
      padding: ${p => p.theme.space[5]};
      justify-content: flex-start;

      &:hover {
        background: ${p => p.theme.colors.purple[80]};
      }
    }
  }

  ${mediaQueries.xl} {
    width: 160px;
  }
`

const LastPost = styled(`div`)`
  display: flex;
  width: 100%;
`

const ViewAll = () => (
  <ViewAllStyle>
    <Link to="/blog/">
      View all
      <span>
        posts
        <ArrowForwardIcon />
      </span>
    </Link>
  </ViewAllStyle>
)

const splitPostsToColumns = posts =>
  posts.reduce(
    (merge, post, idx) => {
      if (idx % 2) {
        merge[1].push(post)
      } else {
        merge[0].push(post)
      }

      return merge
    },
    [[], []]
  )

export default function HomepageBlogPosts({ posts }) {
  const [desktopViewport, setDesktopViewport] = useState(false)

  useEffect(() => {
    const updateViewPortState = () =>
      setDesktopViewport(desktopMediaQuery.matches)
    const desktopMediaQuery = window.matchMedia(`(min-width: ${breakpoints[3]}`)
    desktopMediaQuery.addListener(updateViewPortState)
    updateViewPortState()
    return () => desktopMediaQuery.removeListener(updateViewPortState)
  }, [])

  const postsInColumns = splitPostsToColumns(posts)

  return (
    <>
      {desktopViewport ? (
        <HomepageBlogPostsRootDesktop>
          {postsInColumns.map((column, colIdx) => (
            <PostsColumn key={`col${colIdx}`}>
              {column.map((post, postIdx) => {
                const {
                  fields: { slug },
                } = post

                const firstPost = !colIdx && !postIdx
                const lastPost = colIdx & postIdx

<<<<<<< HEAD
  updateViewPortState = () => {
    this.setState({ desktopViewport: this.desktopMediaQuery.matches })
  }

  splitPostsToColumns = posts =>
    posts.reduce(
      (merge, post, idx) => {
        if (idx % 2) {
          merge[1].push(post)
        } else {
          merge[0].push(post)
        }

        return merge
      },
      [[], []]
    )

  render() {
    const { posts } = this.props
    const postsInColumns = this.splitPostsToColumns(posts)
    const { desktopViewport } = this.state

    return (
      <>
        {desktopViewport ? (
          <HomepageBlogPostsRootDesktop>
            {postsInColumns.map((column, colIdx) => (
              <PostsColumn key={`col${colIdx}`}>
                {column.map((post, postIdx) => {
                  const { slug } = post

                  const firstPost = !colIdx && !postIdx
                  const lastPost = colIdx & postIdx

                  if (lastPost) {
                    {
                      /* add 'View all posts' link as a sibling of the last post card */
                    }
                    return (
                      <LastPost key={slug}>
                        <HomepageBlogPost
                          post={post}
                          desktopViewport={desktopViewport}
                        />
                        <ViewAll />
                      </LastPost>
                    )
=======
                if (lastPost) {
                  {
                    /* add 'View all posts' link as a sibling of the last post card */
>>>>>>> 6c915872
                  }
                  return (
                    <LastPost key={slug}>
                      <HomepageBlogPost
                        post={post}
                        desktopViewport={desktopViewport}
                      />
                      <ViewAll />
                    </LastPost>
                  )
<<<<<<< HEAD
                })}
              </PostsColumn>
            ))}
          </HomepageBlogPostsRootDesktop>
        ) : (
          <HomepageBlogPostsRootMobile className={SCROLLER_CLASSNAME}>
            <HorizontalScrollerContentAsDiv>
              {posts.map((post, idx) => {
                const { slug } = post
                return <HomepageBlogPost index={idx} key={slug} post={post} />
=======
                }

                return (
                  <HomepageBlogPost
                    fullWidth={postIdx === 0}
                    first={firstPost}
                    key={slug}
                    post={post}
                    desktopViewport={desktopViewport}
                  />
                )
>>>>>>> 6c915872
              })}
            </PostsColumn>
          ))}
        </HomepageBlogPostsRootDesktop>
      ) : (
        <HomepageBlogPostsRootMobile className={SCROLLER_CLASSNAME}>
          <HorizontalScrollerContentAsDiv>
            {posts.map((post, idx) => {
              const {
                fields: { slug },
              } = post
              return <HomepageBlogPost index={idx} key={slug} post={post} />
            })}
            <ViewAll />
          </HorizontalScrollerContentAsDiv>
        </HomepageBlogPostsRootMobile>
      )}
    </>
  )
}

HomepageBlogPosts.propTypes = {
  posts: PropTypes.array.isRequired,
}<|MERGE_RESOLUTION|>--- conflicted
+++ resolved
@@ -156,60 +156,9 @@
                 const firstPost = !colIdx && !postIdx
                 const lastPost = colIdx & postIdx
 
-<<<<<<< HEAD
-  updateViewPortState = () => {
-    this.setState({ desktopViewport: this.desktopMediaQuery.matches })
-  }
-
-  splitPostsToColumns = posts =>
-    posts.reduce(
-      (merge, post, idx) => {
-        if (idx % 2) {
-          merge[1].push(post)
-        } else {
-          merge[0].push(post)
-        }
-
-        return merge
-      },
-      [[], []]
-    )
-
-  render() {
-    const { posts } = this.props
-    const postsInColumns = this.splitPostsToColumns(posts)
-    const { desktopViewport } = this.state
-
-    return (
-      <>
-        {desktopViewport ? (
-          <HomepageBlogPostsRootDesktop>
-            {postsInColumns.map((column, colIdx) => (
-              <PostsColumn key={`col${colIdx}`}>
-                {column.map((post, postIdx) => {
-                  const { slug } = post
-
-                  const firstPost = !colIdx && !postIdx
-                  const lastPost = colIdx & postIdx
-
-                  if (lastPost) {
-                    {
-                      /* add 'View all posts' link as a sibling of the last post card */
-                    }
-                    return (
-                      <LastPost key={slug}>
-                        <HomepageBlogPost
-                          post={post}
-                          desktopViewport={desktopViewport}
-                        />
-                        <ViewAll />
-                      </LastPost>
-                    )
-=======
                 if (lastPost) {
                   {
                     /* add 'View all posts' link as a sibling of the last post card */
->>>>>>> 6c915872
                   }
                   return (
                     <LastPost key={slug}>
@@ -220,18 +169,6 @@
                       <ViewAll />
                     </LastPost>
                   )
-<<<<<<< HEAD
-                })}
-              </PostsColumn>
-            ))}
-          </HomepageBlogPostsRootDesktop>
-        ) : (
-          <HomepageBlogPostsRootMobile className={SCROLLER_CLASSNAME}>
-            <HorizontalScrollerContentAsDiv>
-              {posts.map((post, idx) => {
-                const { slug } = post
-                return <HomepageBlogPost index={idx} key={slug} post={post} />
-=======
                 }
 
                 return (
@@ -243,7 +180,6 @@
                     desktopViewport={desktopViewport}
                   />
                 )
->>>>>>> 6c915872
               })}
             </PostsColumn>
           ))}
