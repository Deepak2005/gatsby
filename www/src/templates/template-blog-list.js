/** @jsx jsx */
import { jsx } from "theme-ui"
import { graphql } from "gatsby"
import { TiTags as TagsIcon } from "react-icons/ti"

import Button from "../components/button"
import Container from "../components/container"
import BlogPostPreviewItem from "../components/blog-post-preview-item"
import Pagination from "../components/pagination"
import EmailCaptureForm from "../components/email-capture-form"
import FooterLinks from "../components/shared/footer-links"
import PageMetadata from "../components/page-metadata"

import { mediaQueries } from "gatsby-design-tokens/dist/theme-gatsbyjs-org"
import { pullIntoGutter, breakpointGutter } from "../utils/styles"

<<<<<<< HEAD
class BlogPostsIndex extends React.Component {
  render() {
    const { allBlogPost } = this.props.data

    return (
      <main id={`reach-skip-nav`}>
        <PageMetadata
          title={`Blog | Page ${this.props.pageContext.currentPage}`}
        />
        <Container>
          <div
=======
export default function BlogPostsIndex({ data, pageContext }) {
  const posts = data.allMdx.nodes
  return (
    <main id={`reach-skip-nav`}>
      <PageMetadata title={`Blog | Page ${pageContext.currentPage}`} />
      <Container>
        <div
          sx={{
            ...pullIntoGutter,
            display: `flex`,
            justifyContent: `space-between`,
            borderBottom: t => `1px solid ${t.colors.ui.border}`,
            mb: 6,
            pb: 6,
            [breakpointGutter]: {
              pb: 0,
              border: 0,
            },
          }}
        >
          <h1 sx={{ mb: 0 }}>Blog</h1>
          <Button
            key="blog-view-all-tags-button"
            to="/blog/tags"
            variant="small"
          >
            View all Tags <TagsIcon />
          </Button>
        </div>
        {posts.map((node, index) => (
          <BlogPostPreviewItem
            post={node}
            key={node.fields.slug}
>>>>>>> 6c915872
            sx={{
              borderBottomWidth: `1px`,
              borderBottomStyle: `solid`,
              borderColor: `ui.border`,
              pb: 8,
              mb: index === posts.length - 1 ? 0 : 8,
              ...pullIntoGutter,
              [breakpointGutter]: {
                p: 9,
                boxShadow: `raised`,
                bg: `card.background`,
                borderRadius: 2,
                border: 0,
<<<<<<< HEAD
              },
            }}
          >
            <h1 sx={{ mb: 0 }}>Blog</h1>
            <Button
              key="blog-view-all-tags-button"
              to="/blog/tags"
              variant="small"
            >
              View all Tags <TagsIcon />
            </Button>
          </div>
          {allBlogPost.nodes.map((node, index) => (
            <BlogPostPreviewItem
              post={node}
              key={node.slug}
              sx={{
                borderBottomWidth: `1px`,
                borderBottomStyle: `solid`,
                borderColor: `ui.border`,
                pb: 8,
                mb: index === allBlogPost.nodes.length - 1 ? 0 : 8,
                ...pullIntoGutter,
                [breakpointGutter]: {
                  p: 9,
                  boxShadow: `raised`,
                  bg: `card.background`,
                  borderRadius: 2,
                  border: 0,
                  mb: 6,
                  mx: 0,
                  transition: t =>
                    `transform ${t.transition.default},  box-shadow ${t.transition.default}, padding ${t.transition.default}`,
                  "&:hover": {
                    transform: t => `translateY(-${t.space[1]})`,
                    boxShadow: `overlay`,
                  },
                  "&:active": {
                    boxShadow: `cardActive`,
                    transform: `translateY(0)`,
                  },
=======
                mb: 6,
                mx: 0,
                transition: t =>
                  `transform ${t.transition.default},  box-shadow ${t.transition.default}, padding ${t.transition.default}`,
                "&:hover": {
                  transform: t => `translateY(-${t.space[1]})`,
                  boxShadow: `overlay`,
>>>>>>> 6c915872
                },
                "&:active": {
                  boxShadow: `cardActive`,
                  transform: `translateY(0)`,
                },
              },
              [mediaQueries.md]: {
                mx: -9,
              },
            }}
          />
        ))}
        <Pagination context={pageContext} />
        <EmailCaptureForm signupMessage="Enjoying our blog? Receive the next post in your inbox!" />
      </Container>
      <FooterLinks />
    </main>
  )
}

export const pageQuery = graphql`
  query blogListQuery($skip: Int!, $limit: Int!) {
    allBlogPost(
      sort: { order: DESC, fields: [date, slug] }
      filter: { released: { eq: true } }
      limit: $limit
      skip: $skip
    ) {
      nodes {
        ...BlogPostPreview_item
      }
    }
  }
`<|MERGE_RESOLUTION|>--- conflicted
+++ resolved
@@ -14,19 +14,6 @@
 import { mediaQueries } from "gatsby-design-tokens/dist/theme-gatsbyjs-org"
 import { pullIntoGutter, breakpointGutter } from "../utils/styles"
 
-<<<<<<< HEAD
-class BlogPostsIndex extends React.Component {
-  render() {
-    const { allBlogPost } = this.props.data
-
-    return (
-      <main id={`reach-skip-nav`}>
-        <PageMetadata
-          title={`Blog | Page ${this.props.pageContext.currentPage}`}
-        />
-        <Container>
-          <div
-=======
 export default function BlogPostsIndex({ data, pageContext }) {
   const posts = data.allMdx.nodes
   return (
@@ -60,7 +47,6 @@
           <BlogPostPreviewItem
             post={node}
             key={node.fields.slug}
->>>>>>> 6c915872
             sx={{
               borderBottomWidth: `1px`,
               borderBottomStyle: `solid`,
@@ -74,49 +60,6 @@
                 bg: `card.background`,
                 borderRadius: 2,
                 border: 0,
-<<<<<<< HEAD
-              },
-            }}
-          >
-            <h1 sx={{ mb: 0 }}>Blog</h1>
-            <Button
-              key="blog-view-all-tags-button"
-              to="/blog/tags"
-              variant="small"
-            >
-              View all Tags <TagsIcon />
-            </Button>
-          </div>
-          {allBlogPost.nodes.map((node, index) => (
-            <BlogPostPreviewItem
-              post={node}
-              key={node.slug}
-              sx={{
-                borderBottomWidth: `1px`,
-                borderBottomStyle: `solid`,
-                borderColor: `ui.border`,
-                pb: 8,
-                mb: index === allBlogPost.nodes.length - 1 ? 0 : 8,
-                ...pullIntoGutter,
-                [breakpointGutter]: {
-                  p: 9,
-                  boxShadow: `raised`,
-                  bg: `card.background`,
-                  borderRadius: 2,
-                  border: 0,
-                  mb: 6,
-                  mx: 0,
-                  transition: t =>
-                    `transform ${t.transition.default},  box-shadow ${t.transition.default}, padding ${t.transition.default}`,
-                  "&:hover": {
-                    transform: t => `translateY(-${t.space[1]})`,
-                    boxShadow: `overlay`,
-                  },
-                  "&:active": {
-                    boxShadow: `cardActive`,
-                    transform: `translateY(0)`,
-                  },
-=======
                 mb: 6,
                 mx: 0,
                 transition: t =>
@@ -124,7 +67,6 @@
                 "&:hover": {
                   transform: t => `translateY(-${t.space[1]})`,
                   boxShadow: `overlay`,
->>>>>>> 6c915872
                 },
                 "&:active": {
                   boxShadow: `cardActive`,
