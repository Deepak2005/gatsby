--- conflicted
+++ resolved
@@ -1,10 +1,5 @@
-<<<<<<< HEAD
-const allLangs = require(`../../i18n.json`)
-const defaultLang = `en`
-=======
 const allLangs = require("../../i18n.json")
 const defaultLang = "en"
->>>>>>> f71fea17
 
 // Only allow languages defined in the LOCALES env variable.
 // This allows us to compile only languages that are "complete" or test only
@@ -15,11 +10,7 @@
     return []
   }
 
-<<<<<<< HEAD
-  const langCodes = process.env.LOCALES.split(` `)
-=======
   const langCodes = process.env.LOCALES.split(" ")
->>>>>>> f71fea17
   const langs = []
   for (let code of langCodes) {
     const lang = allLangs.find(lang => lang.code === code)
