--- conflicted
+++ resolved
@@ -53,17 +53,8 @@
   })
 }
 
-<<<<<<< HEAD
-if (process.env.ENABLE_LOCALIZATIONS) {
-  // Ignore files that have relative MDX imports:
-  // https://github.com/gatsbyjs/gatsby/issues/20795
-  const naughtyFiles = [
-    "docs/docs/graphql-api.md",
-    "docs/docs/data-fetching.md",
-  ]
-=======
+// true if `env.LOCALES` has a defined list of languages
 if (langCodes.length > 0) {
->>>>>>> 96b7d544
   dynamicPlugins.push(
     ...langCodes.map(code => ({
       resolve: `gatsby-source-git`,
